import {
  Keypair,
  Connection,
  PublicKey,
  TransactionInstruction,
  Commitment,
} from '@solana/web3.js'
import {
  AccountInfo,
  AccountLayout,
  ASSOCIATED_TOKEN_PROGRAM_ID,
  MintInfo,
  MintLayout,
  Token,
  u64,
} from '@solana/spl-token'
import {
  MintMaxVoteWeightSource,
  MintMaxVoteWeightSourceType,
} from '@solana/spl-governance'
import { chunks } from './helpers'
import { getAccountName, WSOL_MINT } from '@components/instructions/tools'
import { formatMintNaturalAmountAsDecimal } from '@tools/sdk/units'
import tokenPriceService from './services/tokenPrice'
import { notify } from './notifications'
import { BN } from '@coral-xyz/anchor'
import { abbreviateAddress } from './formatting'
import BigNumber from 'bignumber.js'
import { AssetAccount } from '@utils/uiTypes/assets'
import { NFTWithMeta } from './uiTypes/VotePlugin'
import { ConnectionContext } from './connection'
import {
  HOLAPLEX_GRAPQL_URL_DEVNET,
  HOLAPLEX_GRAPQL_URL_MAINNET,
} from '@tools/constants'
import { I80F48 } from '@blockworks-foundation/mango-v4'

export type TokenAccount = AccountInfo
export type MintAccount = MintInfo

export type TokenProgramAccount<T> = {
  publicKey: PublicKey
  account: T
}

export async function getOwnedTokenAccounts(
  connection: Connection,
  publicKey: PublicKey
): Promise<TokenProgramAccount<TokenAccount>[]> {
  const result = await connection.getTokenAccountsByOwner(publicKey, {
    programId: TOKEN_PROGRAM_ID,
  })

  return result.value.map((r) => {
    const publicKey = r.pubkey
    const data = Buffer.from(r.account.data)
    const account = parseTokenAccountData(publicKey, data)
    return { publicKey, account }
  })
}

export const getTokenAccountsByMint = async (
  connection: Connection,
  mint: string
): Promise<TokenProgramAccount<TokenAccount>[]> => {
  const results = await connection.getProgramAccounts(TOKEN_PROGRAM_ID, {
    filters: [
      {
        dataSize: 165,
      },
      {
        memcmp: {
          offset: 0,
          bytes: mint,
        },
      },
    ],
  })
  return results.map((r) => {
    const publicKey = r.pubkey
    const data = Buffer.from(r.account.data)
    const account = parseTokenAccountData(publicKey, data)
    return { publicKey, account }
  })
}

export async function tryGetMint(
  connection: Connection,
  publicKey: PublicKey
): Promise<TokenProgramAccount<MintAccount> | undefined> {
  try {
    const result = await connection.getAccountInfo(publicKey)
    const data = Buffer.from(result!.data)
    const account = parseMintAccountData(data)
    return {
      publicKey,
      account,
    }
  } catch (ex) {
    console.error(
      `Can't fetch mint ${publicKey?.toBase58()} @ ${connection.rpcEndpoint}`,
      ex
    )
    return undefined
  }
}

export const I80F48OptionalFromNumber = (val: number | undefined) => {
  return val || val === 0 ? I80F48.fromNumber(val) : undefined
}

export async function tryGetTokenAccount(
  connection: Connection,
  publicKey: PublicKey
): Promise<TokenProgramAccount<TokenAccount> | undefined> {
  try {
    const result = await connection.getAccountInfo(publicKey)

    if (!result?.owner.equals(TOKEN_PROGRAM_ID)) {
      return undefined
    }

    const data = Buffer.from(result!.data)
    const account = parseTokenAccountData(publicKey, data)
    return {
      publicKey,
      account,
    }
  } catch (ex) {
    // This is Try method and is expected to fail and hence logging is uneccesery
    // console.error(`Can't fetch token account ${publicKey?.toBase58()}`, ex)
  }
}

export async function tryGetTokenMint(
  connection: Connection,
  publicKey: PublicKey
): Promise<TokenProgramAccount<MintAccount> | undefined> {
  const tokenAccount = await tryGetTokenAccount(connection, publicKey)
  return tokenAccount && tryGetMint(connection, tokenAccount.account.mint)
}

// copied from @solana/spl-token
export const TOKEN_PROGRAM_ID = new PublicKey(
  'TokenkegQfeZyiNwAJbNbGKPFXCWuBvf9Ss623VQ5DA'
)
export const BPF_UPGRADE_LOADER_ID = new PublicKey(
  'BPFLoaderUpgradeab1e11111111111111111111111'
)
export function parseTokenAccountData(
  account: PublicKey,
  data: Buffer
): TokenAccount {
  const accountInfo = AccountLayout.decode(data)
  accountInfo.address = account
  accountInfo.mint = new PublicKey(accountInfo.mint)
  accountInfo.owner = new PublicKey(accountInfo.owner)
  accountInfo.amount = u64.fromBuffer(accountInfo.amount)

  if (accountInfo.delegateOption === 0) {
    accountInfo.delegate = null
    accountInfo.delegatedAmount = new u64(0)
  } else {
    accountInfo.delegate = new PublicKey(accountInfo.delegate)
    accountInfo.delegatedAmount = u64.fromBuffer(accountInfo.delegatedAmount)
  }

  accountInfo.isInitialized = accountInfo.state !== 0
  accountInfo.isFrozen = accountInfo.state === 2

  if (accountInfo.isNativeOption === 1) {
    accountInfo.rentExemptReserve = u64.fromBuffer(accountInfo.isNative)
    accountInfo.isNative = true
  } else {
    accountInfo.rentExemptReserve = null
    accountInfo.isNative = false
  }

  if (accountInfo.closeAuthorityOption === 0) {
    accountInfo.closeAuthority = null
  } else {
    accountInfo.closeAuthority = new PublicKey(accountInfo.closeAuthority)
  }

  return accountInfo
}

export function parseMintAccountData(data: Buffer): MintAccount {
  const mintInfo = MintLayout.decode(data)
  if (mintInfo.mintAuthorityOption === 0) {
    mintInfo.mintAuthority = null
  } else {
    mintInfo.mintAuthority = new PublicKey(mintInfo.mintAuthority)
  }

  mintInfo.supply = u64.fromBuffer(mintInfo.supply)
  mintInfo.isInitialized = mintInfo.isInitialized != 0

  if (mintInfo.freezeAuthorityOption === 0) {
    mintInfo.freezeAuthority = null
  } else {
    mintInfo.freezeAuthority = new PublicKey(mintInfo.freezeAuthority)
  }
  return mintInfo
}

export function approveTokenTransfer(
  instructions: TransactionInstruction[],
  cleanupInstructions: TransactionInstruction[],
  account: PublicKey,
  owner: PublicKey,
  amount: number | u64,
  autoRevoke = true,

  // if delegate is not passed ephemeral transfer authority is used
  delegate?: PublicKey,
  existingTransferAuthority?: Keypair
): Keypair {
  const tokenProgram = TOKEN_PROGRAM_ID
  const transferAuthority = existingTransferAuthority || new Keypair()

  // Coerce amount to u64 in case it's deserialized as BN which differs by buffer conversion functions only
  // Without the coercion createApproveInstruction would fail because it won't be able to serialize it
  if (typeof amount !== 'number') {
    amount = new u64(amount.toArray())
  }

  instructions.push(
    Token.createApproveInstruction(
      tokenProgram,
      account,
      delegate ?? transferAuthority.publicKey,
      owner,
      [],
      amount
    )
  )

  if (autoRevoke) {
    cleanupInstructions.push(
      Token.createRevokeInstruction(tokenProgram, account, owner, [])
    )
  }

  return transferAuthority
}

export async function getMultipleAccountInfoChunked(
  connection: Connection,
  keys: PublicKey[],
  commitment: Commitment | undefined = 'recent'
) {
  return (
    await Promise.all(
      chunks(keys, 99).map((chunk) =>
        connection.getMultipleAccountsInfo(chunk, commitment)
      )
    )
  ).flat()
}

//TODO refactor both methods (getMintAccountLabelInfo, getTokenAccountLabelInfo) make it more common
export function getTokenAccountLabelInfo(acc: AssetAccount | undefined) {
  let tokenAccount = ''
  let tokenName = ''
  let tokenAccountName = ''
  let amount = ''
  let imgUrl = ''

  if (acc?.extensions.token && acc.extensions.mint) {
    const info = tokenPriceService.getTokenInfo(
      acc.extensions!.mint!.publicKey.toBase58()
    )
    imgUrl = info?.logoURI ? info.logoURI : ''
    tokenAccount = acc.extensions.token.publicKey.toBase58()
    tokenName = info?.name
      ? info.name
      : abbreviateAddress(acc.extensions.mint.publicKey)
    tokenAccountName = getAccountName(acc.extensions.token.publicKey)
    amount = formatMintNaturalAmountAsDecimal(
      acc.extensions.mint!.account,
      acc.extensions.token?.account.amount
    )
  }
  return {
    tokenAccount,
    tokenName,
    tokenAccountName,
    amount,
    imgUrl,
  }
}

export function getSolAccountLabel(acc: AssetAccount | undefined) {
  let tokenAccount = ''
  let tokenName = ''
  let tokenAccountName = ''
  let amount = ''
  let imgUrl = ''

  if (acc?.extensions.mint) {
    const info = tokenPriceService.getTokenInfo(WSOL_MINT)
    imgUrl = info?.logoURI ? info.logoURI : ''
    tokenAccount = acc.extensions.transferAddress!.toBase58()
    tokenName = 'SOL'

    tokenAccountName = acc.extensions.transferAddress
      ? getAccountName(acc.extensions.transferAddress)
      : ''
    amount = formatMintNaturalAmountAsDecimal(
      acc.extensions.mint!.account,
      new BN(acc.extensions.solAccount!.lamports)
    )
  }
  return {
    tokenAccount,
    tokenName,
    tokenAccountName,
    amount,
    imgUrl,
  }
}

export function getMintAccountLabelInfo(acc: AssetAccount | undefined) {
  let account = ''
  let tokenName = ''
  let mintAccountName = ''
  let amount = ''
  let imgUrl = ''
  if (acc?.extensions.mint && acc.governance) {
    const info = tokenPriceService.getTokenInfo(
      acc.governance.account.governedAccount.toBase58()
    )
    imgUrl = info?.logoURI ? info.logoURI : ''
    account = acc.governance?.account.governedAccount.toBase58()
    tokenName = info?.name ? info.name : ''
    mintAccountName = getAccountName(acc.governance.account.governedAccount)
    amount = formatMintNaturalAmountAsDecimal(
      acc.extensions.mint.account,
      acc?.extensions.mint.account.supply
    )
  }
  return {
    account,
    tokenName,
    mintAccountName,
    amount,
    imgUrl,
  }
}

export type AccountInfoGen<T> = {
  executable: boolean
  owner: PublicKey
  lamports: number
  data: T
  rentEpoch?: number
}

export const deserializeMint = (data: Buffer) => {
  if (data.length !== MintLayout.span) {
    throw new Error('Not a valid Mint')
  }

  const mintInfo = MintLayout.decode(data)

  if (mintInfo.mintAuthorityOption === 0) {
    mintInfo.mintAuthority = null
  } else {
    mintInfo.mintAuthority = new PublicKey(mintInfo.mintAuthority)
  }

  mintInfo.supply = u64.fromBuffer(mintInfo.supply)
  mintInfo.isInitialized = mintInfo.isInitialized !== 0

  if (mintInfo.freezeAuthorityOption === 0) {
    mintInfo.freezeAuthority = null
  } else {
    mintInfo.freezeAuthority = new PublicKey(mintInfo.freezeAuthority)
  }

  return mintInfo as MintInfo
}

const fetchNftsFromHolaplexIndexer = async (
  owner: PublicKey,
  cluster: string
) => {
  const result = await fetch(
    cluster === 'devnet'
      ? HOLAPLEX_GRAPQL_URL_DEVNET
      : HOLAPLEX_GRAPQL_URL_MAINNET,
    {
      method: 'POST',
      headers: {
        'Content-Type': 'application/json',
      },
      body: JSON.stringify({
        query: `
        query nfts($owners: [PublicKey!]) {
          nfts(owners: $owners, limit: 10000, offset: 0) {
            name
            mintAddress
            address
            image
            tokenAccountAddress
            updateAuthorityAddress
            collection {
              mintAddress
<<<<<<< HEAD
              creators {
                verified
                address
=======
              address
              image
              tokenAccountAddress
              updateAuthorityAddress
              purchases {
                price
              }
              collection {
                creators {
                  verified
                  address
                }
                mintAddress
                floorPrice
>>>>>>> 7898a563
              }
            }
          }
        }
      `,
        variables: {
          owners: [owner.toBase58()],
        },
      }),
    }
  )

  const body = await result.json()
  return body.data
}

export const getNfts = async (
  ownerPk: PublicKey,
  connection: ConnectionContext
): Promise<NFTWithMeta[]> => {
  return await getNftsFromHolaplex(ownerPk, connection)
}

// TODO: Remove when upgrade spl-token
export async function getAssociatedTokenAddress(
  mint: PublicKey,
  owner: PublicKey,
  allowOwnerOffCurve = false,
  programId = TOKEN_PROGRAM_ID,
  associatedTokenProgramId = ASSOCIATED_TOKEN_PROGRAM_ID
): Promise<PublicKey> {
  if (!allowOwnerOffCurve && !PublicKey.isOnCurve(owner.toBuffer()))
    throw new Error('Token Owner Off Curve')

  const [address] = await PublicKey.findProgramAddress(
    [owner.toBuffer(), programId.toBuffer(), mint.toBuffer()],
    associatedTokenProgramId
  )

  return address
}

const getNftsFromHolaplex = async (
  ownerPk: PublicKey,
  connection: ConnectionContext
): Promise<NFTWithMeta[]> => {
  try {
    const data = await fetchNftsFromHolaplexIndexer(ownerPk, connection.cluster)
    return data.nfts.map((nft) => {
      return {
        ...nft,
        getAssociatedTokenAccount: async () => {
          return nft.tokenAccountAddress
        },
      }
    })
  } catch (error) {
    notify({
      type: 'error',
      message: 'Unable to fetch nfts',
    })
  }
  return []
}

export const parseMintSupplyFraction = (fraction: string) => {
  if (!fraction) {
    return MintMaxVoteWeightSource.FULL_SUPPLY_FRACTION
  }

  const fractionValue = new BigNumber(fraction)
    .shiftedBy(MintMaxVoteWeightSource.SUPPLY_FRACTION_DECIMALS)
    .toNumber()

  return new MintMaxVoteWeightSource({
    type: MintMaxVoteWeightSourceType.SupplyFraction,
    value: new BN(fractionValue),
  })
}

export const SCALED_FACTOR_SHIFT = 9

export function getScaledFactor(amount: number) {
  return new BN(
    new BigNumber(amount.toString()).shiftedBy(SCALED_FACTOR_SHIFT).toString()
  )
}

export function getUnscaledFactor(amount: number) {
  return amount / +`1e${SCALED_FACTOR_SHIFT}`
}<|MERGE_RESOLUTION|>--- conflicted
+++ resolved
@@ -407,11 +407,6 @@
             updateAuthorityAddress
             collection {
               mintAddress
-<<<<<<< HEAD
-              creators {
-                verified
-                address
-=======
               address
               image
               tokenAccountAddress
@@ -426,7 +421,6 @@
                 }
                 mintAddress
                 floorPrice
->>>>>>> 7898a563
               }
             }
           }
